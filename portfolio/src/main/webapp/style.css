#content {
  align-items: center;
  background: none;
  display: flex;
  flex-direction: column;
  justify-content: center;
  margin-left: auto;
  margin-right: auto;
  width: 650px;
}

#biography-output {
  justify-content: left;
  min-height: 5em;
  min-width: 100%;
}

#portrait-photo {
  height: auto;
  width: 100%;
}

<<<<<<< HEAD
a{
    color: #ddd;
}

a:visited{
    color: #ddd;
=======
a {
    color: cyan;
}

a:visited {
    color: pink;
>>>>>>> c0d4a48c
}

html {
  background: linear-gradient(to bottom, black, #333);
  background-size: cover;
  color: #ddd;
  font-family: 'Roboto Mono', monospace, sans-serif, serif;
  height: 100%;
}<|MERGE_RESOLUTION|>--- conflicted
+++ resolved
@@ -20,21 +20,13 @@
   width: 100%;
 }
 
-<<<<<<< HEAD
-a{
+
+a {
     color: #ddd;
 }
 
-a:visited{
+a:visited {
     color: #ddd;
-=======
-a {
-    color: cyan;
-}
-
-a:visited {
-    color: pink;
->>>>>>> c0d4a48c
 }
 
 html {
