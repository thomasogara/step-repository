--- conflicted
+++ resolved
@@ -24,8 +24,6 @@
     - blog_link : a string which contains a URL linking to a blog post about
         the project
   */
-<<<<<<< HEAD
-=======
   console.log(json);
   const data = JSON.parse(json);
   /*
@@ -33,7 +31,6 @@
     and append an img element with that project's preview
     image to the 'content' div of gallery.html
   */
->>>>>>> bb0a928e
   data.projects.map(async (project) => {
     const content = document.getElementById('content');
     const link = document.createElement('a');
