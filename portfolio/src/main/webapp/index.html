--- conflicted
+++ resolved
@@ -32,7 +32,6 @@
       <option value="-1">All</option>
     </select>
     <form action="/comments" method="POST">
-<<<<<<< HEAD
       <input name="title" id="comment-title"
           type="text" placeholder="Comment Title"
           required="true" minlength="5">
@@ -40,14 +39,10 @@
           type="text" placeholder="Comment Body"
           required="true" minlength="5">
       <input type="submit">
-=======
-      <span>Type your comment here!</span>
-      <input name="text" type="text">
       <!-- hidden input element used to shadow select
           element with id #maxComments -->
       <input name="maxComments" type="hidden"
           id="hiddenMaxComments">
->>>>>>> e66d744e
     </form>
     <div id="comments">
     </div>
