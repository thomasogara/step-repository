<!DOCTYPE html>
<head>
  <meta charset="UTF-8">
  <title>Thomas O'Gara's Step Portfolio</title>
  <link rel="stylesheet" href="style.css">
  <script src="script.js"></script>
  <div id="content">
    <div id="header">
      <ul id="header-navbar" class="navbar-list"></ul>
    </div>
    <img
        alt="photograph of myself"
        id="portrait-photo"
        draggable="false"
        src="images/domino.jpg"
    />
    <p id="biography"></p>
    <p>
      If you're looking for the projects I completed during my time here,
      please see the <a href="gallery.html">gallery page</a> of this
      portfolio
    </p>
<<<<<<< HEAD
    <!--
      Form action is set in loadFormAction() in script.js
      The form posts data to the Blobstore API. This API will process
      any file uploads and forward the processed form onto the /comments route.
    -->
    <form method="POST" enctype="multipart/form-data" id="comment-form">
=======
    <!-- select element allowing the user to specify a max
        number of comments to display on the page -->
    <select type="range" min="0" max="25"
        id="maxComments"
        onchange="selectionChangeHandler(this.value);"
    >
      <option value="5">5</option>
      <option value="10">10</option>
      <option value="25">25</option>
      <option value="-1">All</option>
    </select>
    <form action="/comments" method="POST">
>>>>>>> b32c461a
      <input name="title" id="comment-title"
          type="text" placeholder="Comment Title"
          required="true" minlength="5">
      <input name="text" id="comment-text"
          type="text" placeholder="Comment Body"
          required="true" minlength="5">
<<<<<<< HEAD
      <input name="imageURL" type="file" accept="image/*">
      <input type="submit">
=======
      <input type="submit">
      <!-- hidden input element used to shadow select
          element with id #maxComments -->
      <input name="maxComments" type="hidden"
          id="hiddenMaxComments">
>>>>>>> b32c461a
    </form>
    <div id="comments">
    </div>
    <div id="footer">
      <ul id="footer-navbar" class="navbar-list"></ul>
    </div>
  </div>
  <script src="header.js"></script>
  <script src="footer.js"></script><|MERGE_RESOLUTION|>--- conflicted
+++ resolved
@@ -20,14 +20,6 @@
       please see the <a href="gallery.html">gallery page</a> of this
       portfolio
     </p>
-<<<<<<< HEAD
-    <!--
-      Form action is set in loadFormAction() in script.js
-      The form posts data to the Blobstore API. This API will process
-      any file uploads and forward the processed form onto the /comments route.
-    -->
-    <form method="POST" enctype="multipart/form-data" id="comment-form">
-=======
     <!-- select element allowing the user to specify a max
         number of comments to display on the page -->
     <select type="range" min="0" max="25"
@@ -39,24 +31,24 @@
       <option value="25">25</option>
       <option value="-1">All</option>
     </select>
-    <form action="/comments" method="POST">
->>>>>>> b32c461a
+    <!--
+      Form action is set in loadFormAction() in script.js
+      The form posts data to the Blobstore API. This API will process
+      any file uploads and forward the processed form onto the /comments route.
+    -->
+    <form method="POST" enctype="multipart/form-data" id="comment-form">
       <input name="title" id="comment-title"
           type="text" placeholder="Comment Title"
           required="true" minlength="5">
       <input name="text" id="comment-text"
           type="text" placeholder="Comment Body"
           required="true" minlength="5">
-<<<<<<< HEAD
       <input name="imageURL" type="file" accept="image/*">
-      <input type="submit">
-=======
       <input type="submit">
       <!-- hidden input element used to shadow select
           element with id #maxComments -->
       <input name="maxComments" type="hidden"
           id="hiddenMaxComments">
->>>>>>> b32c461a
     </form>
     <div id="comments">
     </div>
