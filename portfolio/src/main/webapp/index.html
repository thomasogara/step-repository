--- conflicted
+++ resolved
@@ -20,7 +20,17 @@
       please see the <a href="gallery.html">gallery page</a> of this
       portfolio
     </p>
-<<<<<<< HEAD
+    <!-- select element allowing the user to specify a max
+        number of comments to display on the page -->
+    <select type="range" min="0" max="25"
+        id="maxComments"
+        onchange="selectionChangeHandler(this.value);"
+    >
+      <option value="5">5</option>
+      <option value="10">10</option>
+      <option value="25">25</option>
+      <option value="-1">All</option>
+    </select>
     <!--
       Form action is set in loadFormAction() in script.js
       The form posts data to the Blobstore API. This API will process
@@ -35,22 +45,6 @@
           required="true" minlength="5">
       <input name="imageURL" type="file" accept="image/*">
       <input type="submit">
-=======
-    <!-- select element allowing the user to specify a max
-        number of comments to display on the page -->
-    <select type="range" min="0" max="25"
-        id="maxComments"
-        onchange="selectionChangeHandler(this.value);"
-    >
-      <option value="5">5</option>
-      <option value="10">10</option>
-      <option value="25">25</option>
-      <option value="-1">All</option>
-    </select>
-    <form action="/comments" method="POST">
-      <span>Type your comment here!</span>
-      <input name="text" type="text">
->>>>>>> d8377d6b
     </form>
     <div id="comments">
     </div>
