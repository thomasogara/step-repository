--- conflicted
+++ resolved
@@ -142,7 +142,6 @@
   // This prevents duplication of comments on the front-end.
   container.innerHTML = '';
 
-<<<<<<< HEAD
   /*
    * Process each comment, and add it to the DOM.
    * Comments are displayed on screen as a div, which has 5 direct children.
@@ -153,27 +152,18 @@
    *   - A span element, displaying the comment's timestamp.
    *   - A button element, used to allow comment deletion.
    */
-=======
-  // process each comment, and add it to the DOM.
->>>>>>> b32c461a
   comments.map((comment) => {
     const div = document.createElement('div');
     const paragraph = document.createElement('p');
     const title = document.createElement('h3');
-<<<<<<< HEAD
     const commentImage = document.createElement('img');
-=======
->>>>>>> b32c461a
     const timestamp = document.createElement('span');
     const deleteButton = document.createElement('button');
     const trashImage = document.createElement('img');
 
     container.appendChild(div);
     div.appendChild(title);
-<<<<<<< HEAD
     div.appendChild(commentImage);
-=======
->>>>>>> b32c461a
     div.appendChild(paragraph);
     div.appendChild(timestamp);
     div.appendChild(deleteButton);
@@ -181,16 +171,12 @@
 
     div.classList.add('comment');
     title.classList.add('comment-title');
-<<<<<<< HEAD
     commentImage.classList.add('comment-image');
-=======
->>>>>>> b32c461a
     paragraph.classList.add('comment-body');
     timestamp.classList.add('comment-timestamp');
     deleteButton.classList.add('comment-delete-button');
 
     div.id = comment.id;
-<<<<<<< HEAD
     /* If the comment has a title, display it, else use the default message */
     title.innerText = comment.title || 'This comment does not have a title';
     commentImage.src = comment.imageURL;
@@ -198,12 +184,6 @@
     timestamp.innerText = new Date(comment.timestamp).toLocaleString();
     trashImage.src = '/images/trash.png';
     /* Set the function handling the onclick event of the delete button */
-=======
-    title.innerText = comment.title || 'This comment does not have a title';
-    paragraph.innerText = comment.text;
-    timestamp.innerText = new Date(comment.timestamp).toLocaleString();
-    trashImage.src = '/images/trash.png';
->>>>>>> b32c461a
     deleteButton.onclick = async () => {
       // the client must wait for confirmation of comment deletion
       // before proceeding to refresh comments, otherwise client will
@@ -215,7 +195,6 @@
 }
 
 /**
-<<<<<<< HEAD
  * Load the URL for uploading of the comment form.
  */
 const loadFormAction = async () => {
@@ -236,8 +215,6 @@
 };
 
 /**
-=======
->>>>>>> b32c461a
  * Send a POST request to the server, to delete a comment.
  * @param {number|string} id id of the comment to delete
  */
@@ -265,12 +242,8 @@
   selectElement.onchange();
 };
 
-<<<<<<< HEAD
 /**
  * Handle the change of state of the <select> element
-=======
-/* Handle the change of state of the <select> element
->>>>>>> b32c461a
  * on the page.
  * @param{Number} value The current value of the select element
  */
