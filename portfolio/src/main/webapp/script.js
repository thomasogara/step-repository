--- conflicted
+++ resolved
@@ -125,35 +125,23 @@
   container.innerHTML = '';
 
   // process each comment, and add it to the DOM.
-<<<<<<< HEAD
-=======
-  // currently, comments are simply paragraphs embedded
-  // in a div container
->>>>>>> cb829268
   comments.map((comment) => {
     const div = document.createElement('div');
     const paragraph = document.createElement('p');
     const title = document.createElement('h3');
     const timestamp = document.createElement('span');
-<<<<<<< HEAD
     const deleteButton = document.createElement('button');
-=======
->>>>>>> cb829268
 
     container.appendChild(div);
     div.appendChild(title);
     div.appendChild(paragraph);
     div.appendChild(timestamp);
-<<<<<<< HEAD
     div.appendChild(deleteButton);
-=======
->>>>>>> cb829268
 
     div.classList.add('comment');
     title.classList.add('comment-title');
     paragraph.classList.add('comment-body');
     timestamp.classList.add('comment-timestamp');
-<<<<<<< HEAD
 
     div.id = comment.id;
     title.innerText = comment.title || 'This comment does not have a title';
@@ -198,8 +186,7 @@
   selectElement.onchange();
 };
 
-/**
- * Handle the change of state of the <select> element
+/* Handle the change of state of the <select> element
  * on the page.
  * @param{Number} value The current value of the select element
  */
@@ -213,42 +200,6 @@
   // once #hiddenMaxComments has been updated, reload the comments according to
   // the updated value of the select element
   loadComments(value);
-}
-
-=======
-    
-    div.id = comment.id;
-    title.innerText = comment.title;
-    paragraph.innerText = comment.text;
-    timestamp.innerText = new Date(comment.timestamp).toLocaleString();
-  });
-}
-
-/**
- * Handle the change of state of the <select> element
- * on the page.
- * @param{Number} value The current value of the select element
- */
-const selectionChangeHandler = async (value) => {
-  // #hiddenMaxComments is a hidden input entry in the form on the home page.
-  // it is a shadow of the select element, and is submitted along with the form.
-  // it will be used in the functionality of a later update.
-  const formMaxCommentsElement = document.getElementById('hiddenMaxComments');
-  formMaxCommentsElement.value = value;
-
-  // once #hiddenMaxComments has been updated, reload the comments according to
-  // the updated value of the select element
-  loadComments(value);
-}
-
-/**
- * Get a specific GET parameter from the query string
- * @param{String} name The name of the parameter
- */
-const getParameter = (name) => {
-  const queryString = window.location.search;
-  const urlParams = new URLSearchParams(queryString);
-  return urlParams.get(name);
 }
 
 /**
@@ -276,22 +227,13 @@
   maxCommentsElement.selectedIndex = index;
 }
 
->>>>>>> cb829268
 window.onload = async () => {
   slowFillBiography();
-  // retrieve the 'maxComments' GET parameter from the URL string
-  // and use it to only load the requested number of comments on page load.
-<<<<<<< HEAD
-  const queryString = window.location.search;
-  const urlParams = new URLSearchParams(queryString);
-  const maxComments = urlParams.get('maxComments') || '-1';
   loadComments(maxComments);
-=======
   // by default, if no paramter is provided, maxComments is 5
   const maxComments = getParameter('maxComments') || '5';
   // set the value of the select element to the value supplied by the
   // GET parameter.
   setMaxComments(maxComments);
   selectionChangeHandler(maxComments);
->>>>>>> cb829268
 }