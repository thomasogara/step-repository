// Copyright 2019 Google LLC
//
// Licensed under the Apache License, Version 2.0 (the "License");
// you may not use this file except in compliance with the License.
// You may obtain a copy of the License at
//
//     https://www.apache.org/licenses/LICENSE-2.0
//
// Unless required by applicable law or agreed to in writing, software
// distributed under the License is distributed on an "AS IS" BASIS,
// WITHOUT WARRANTIES OR CONDITIONS OF ANY KIND, either express or implied.
// See the License for the specific language governing permissions and
// limitations under the License.

/**
 * A wrapper around slowFill(), with the specific purpose of slowly
 * filling out the biography section of the website.
 */
const slowFillBiography = async () => {
  const biography_text = 
      'Hi! My name\'s Thomas, and I\'m just about to start my third year of ' +
      'studies in University College Dublin. I\'m currently a STEP intern ' +
      'at Google, and this portfolio aims to showcase my contributions ' +
      'during my time here.';
  const output_element = document.getElementById('biography');
  const wait_function = () => (Math.floor(Math.random() * 50) + 50);
  slowFill(output_element, biography_text, wait_function);
}

/**
 * Fill the text field of a given entity with a given string of text, character
 * by character, at a programmable rate.
 * @param{Element} entity Element to write to the text field of.
 * @param{String} text The text to write
 * @param{Function} wait_function A function returning an integer value which
 *    is the number of milliseconds for which the site will wait between
 *    printing successive tokens.
 */
const slowFill = async (entity, text, wait_function) => {
  // Indicates if there is a cursor attached to the end of the text field
  let cursor_attached = false;
  
  if (wait_function == null) wait_function = function() {50};
  
  /*
   * The below arrow functions refer to a 'cursor'.
   * This cursor is a reference to the pipe character '|', which
   * is appended to the text field each time a character from the source
   * text is written.
   * The cursor is then removed prior to the writing of the following
   * character from the source text.
   * This achieves a typewriter effect for the user watching the characters
   * slowly fill in the text field.
   */
  /*
   * Remove the cursor from the end of the text field of the
   * entity passed as argument.
   */
  const removeCursor = () => {
    if(cursor_attached){
      entity.innerText = 
          entity.
              innerText.
                  substr(0, entity.innerText.length - 1);
      cursor_attached = !cursor_attached;
    }
  };
  /*
   * Attach a cursor to the end of the text field of the
   * entity passed as argument.
   */
  const attachCursor = () => {
    entity.innerText += cursor_attached ? '' : '|';
    cursor_attached = !cursor_attached;
  };
  
  /*
   * split the text into words using a single space characer
   * ' ' as a seperator, and then split the words into characters
   * using the empty string '' as a delimiter.
   */
  for(let word of text.split(' ')){
    for(let token of word.split('')){
      /*
       * further to the typewriter effect mentioned above, each character
       * is written to the text field, followed by a cursor.
       * wait_function() is then called to induce a delay between the
       * printing of consecutive characters.
      */
      removeCursor();
      entity.innerText += token;
      attachCursor();
      await sleep(wait_function());
    }
    removeCursor();
    /*
     * HTML entity reference was necessary as '&ensp;' cannot
     * otherwise be referenced in a string literal.
    */
    entity.innerHTML += '&ensp;';
  }
}

/**
 * Utility function to allow for any async function to halt
 * execution for a given number of milliseconds.
 * @param time_ms The number of milliseconds for which the calling function
 *    should cease execution.
 */
const sleep = async (time_ms) => (
  new Promise((resolve, reject) => setTimeout(resolve, time_ms))
);

/**
 * Fetch a given number of comments and add them to the DOM.
 * @param{Number} maxComments The maximum number of comments to fetch
 *    from the server.
 */
const loadComments = async (maxComments) => {
  const data = await fetch(`/comments?maxComments=${maxComments}`);
  const comments = await data.json();
  const container = document.getElementById('comments');
  // clear the contents of the div containing the comments.
  // this prevents duplication of comments on the front-end.
  container.innerHTML = '';

  // process each comment, and add it to the DOM.
  comments.map((comment) => {
    const div = document.createElement('div');
    const paragraph = document.createElement('p');
    const title = document.createElement('h3');
    const timestamp = document.createElement('span');
    const deleteButton = document.createElement('button');

    container.appendChild(div);
    div.appendChild(title);
    div.appendChild(paragraph);
    div.appendChild(timestamp);
    div.appendChild(deleteButton);

    div.classList.add('comment');
    title.classList.add('comment-title');
    paragraph.classList.add('comment-body');
    timestamp.classList.add('comment-timestamp');

    div.id = comment.id;
    title.innerText = comment.title || 'This comment does not have a title';
    paragraph.innerText = comment.text;
    timestamp.innerText = new Date(comment.timestamp).toLocaleString();
    deleteButton.innerText = 'Delete';
    deleteButton.onclick = async () => {
      // the client must wait for confirmation of comment deletion
      // before proceeding to refresh comments, otherwise client will
      // fall out of sync with the server
      await deleteComment(comment.id);
      refreshComments();
    }
  });
}

/**
 * Send a POST request to the server, to delete a comment.
 * @param {number|string} id id of the comment to delete
 */
const deleteComment = async (id) => {
  const data = {'id': id};
  const request = {
    method: 'POST',
    body: JSON.stringify(data)
  };
  // comment deletion cannot be a background task. the response
  // must be awaited so as to ensure synchronisation between client and server
  const response = await fetch('/delete-comment', request);
  return response;
};

/**
 * Refresh the comments on the page
 * The select element on the page is polled for the number of comments to load.
 */
const refreshComments = async () => {
  const selectElement = document.getElementById('maxComments');
  // the onchange() attribute of the select element is re-used
  // to allow for the comments to be refreshed from any context
  // in the code base
  selectElement.onchange();
};

/* Handle the change of state of the <select> element
 * on the page.
 * @param{Number} value The current value of the select element
 */
const selectionChangeHandler = async (value) => {
  // update the value of maxComments in the session storage,
  // and reload the comments according to the updated value
  sessionStorage.setItem('maxComments', value);
  loadComments(value);
}

/**
 * Set the value of the #maxComments element on the page
 * @param{Number} value The value to be assigned
 */
const setMaxComments = (value) => {
  const maxCommentsElement = document.getElementById('maxComments');
  const selectedIndex = maxCommentsElement.selectedIndex;
  // constructing the optionValues[] array in this way is required as
  // maxCommentsElement.options is an HTMLCollection object, and does not
  // have a .indexOf() function
  const optionValues = [];
  for (let option of maxCommentsElement.options) {
    optionValues.push(option.value);
  }
  let index = optionValues.indexOf(value);
  // .indexOf() will return -1 if the item is not present in the array
  const notFound = -1;
  // if the passed value is not a valid option (not found in options array), set the value to 5
  if (index === notFound) {
    // option with value 5 is stored at index 0
    index = 0;
  }
  maxCommentsElement.selectedIndex = index;
  sessionStorage.setItem('maxComments', maxCommentsElement[index]);
}

window.onload = async () => {
  slowFillBiography();
<<<<<<< HEAD
  loadComments(maxComments);
  // by default, if no paramter is provided, maxComments is 5
  const maxComments = getParameter('maxComments') || '5';
=======
  // retrieve the 'maxComments' value from sessionStorage if a value
  // has been set. if not, set maxComments to 5
  const maxComments = sessionStorage.getItem('maxComments') || '5';
>>>>>>> 796c38de
  // set the value of the select element to the value supplied by the
  // GET parameter.
  setMaxComments(maxComments);
  selectionChangeHandler(maxComments);
}<|MERGE_RESOLUTION|>--- conflicted
+++ resolved
@@ -225,15 +225,10 @@
 
 window.onload = async () => {
   slowFillBiography();
-<<<<<<< HEAD
   loadComments(maxComments);
-  // by default, if no paramter is provided, maxComments is 5
-  const maxComments = getParameter('maxComments') || '5';
-=======
   // retrieve the 'maxComments' value from sessionStorage if a value
   // has been set. if not, set maxComments to 5
   const maxComments = sessionStorage.getItem('maxComments') || '5';
->>>>>>> 796c38de
   // set the value of the select element to the value supplied by the
   // GET parameter.
   setMaxComments(maxComments);
