// Copyright 2019 Google LLC
//
// Licensed under the Apache License, Version 2.0 (the "License");
// you may not use this file except in compliance with the License.
// You may obtain a copy of the License at
//
//     https://www.apache.org/licenses/LICENSE-2.0
//
// Unless required by applicable law or agreed to in writing, software
// distributed under the License is distributed on an "AS IS" BASIS,
// WITHOUT WARRANTIES OR CONDITIONS OF ANY KIND, either express or implied.
// See the License for the specific language governing permissions and
// limitations under the License.

/**
 * A wrapper around slowFill(), with the specific purpose of slowly
 * filling out the biography section of the website.
 */
const slowFillBiography = async () => {
  const biography_text = 
      `Hi! My name\'s Thomas, and I\'m just about to start my third year of
      studies in University College Dublin. I\'m currently a STEP intern
      at Google, and this portfolio aims to showcase my contributions
      during my time here.`;
  const output_element = document.getElementById('biography');
  const wait_function = () => (Math.floor(Math.random() * 50) + 50);
  slowFill(output_element, biography_text, wait_function);
}

/**
 * Fill the text field of a given entity with a given string of text, character
 * by character, at a programmable rate.
 * @param{Element} entity Element to write to the text field of.
 * @param{String} text The text to write
<<<<<<< HEAD
 * @param{Function} wait_function A function returning an integer value which is the
 *    number of milliseconds for which the site will wait between printing
 *    successive tokens.
=======
 * @param{Function} wait_function A function returning an integer value which
 *    is the number of milliseconds for which the site will wait between
 *    printing successive tokens.
>>>>>>> 29eee52a
 */
const slowFill = async (entity, text, wait_function) => {
  // Indicates if there is a cursor attached to the end of the text field
  let cursor_attached = false;
  
  if (wait_function == null) wait_function = function() {50};
  
  /*
   * The below arrow functions refer to a 'cursor'.
   * This cursor is a reference to the pipe character '|', which
   * is appended to the text field each time a character from the source
   * text is written.
   * The cursor is then removed prior to the writing of the following
   * character from the source text.
   * This achieves a typewriter effect for the user watching the characters
   * slowly fill in the text field.
   */
  /*
   * Remove the cursor from the end of the text field of the
   * entity passed as argument.
   */
  const removeCursor = () => {
    if(cursor_attached){
      entity.innerText = 
          entity.
              innerText.
                  substr(0, entity.innerText.length - 1);
      cursor_attached = !cursor_attached;
    }
  };
  /*
   * Attach a cursor to the end of the text field of the
   * entity passed as argument.
   */
  const attachCursor = () => {
    entity.innerText += cursor_attached ? '' : '|';
    cursor_attached = !cursor_attached;
  };
  
  /*
   * split the text into words using a single space characer
   * ' ' as a seperator, and then split the words into characters
   * using the empty string '' as a delimiter.
   */
  for(let word of text.split(' ')){
    for(let token of word.split('')){
      /*
       * further to the typewriter effect mentioned above, each character
       * is written to the text field, followed by a cursor.
       * wait_function() is then called to induce a delay between the
       * printing of consecutive characters.
      */
      removeCursor();
      entity.innerText += token;
      attachCursor();
      await sleep(wait_function());
    }
    removeCursor();
    /*
     * HTML entity reference was necessary as '&ensp;' cannot
     * otherwise be referenced in a string literal.
    */
    entity.innerHTML += '&ensp;';
  }
}

/**
 * Utility function to allow for any async function to halt
 * execution for a given number of milliseconds.
 * @param time_ms The number of milliseconds for which the calling function
 *    should cease execution.
 */
const sleep = async (time_ms) => (
  new Promise((resolve, reject) => setTimeout(resolve, time_ms))
);

/**
 * Load comments and add them to the page
 */
const loadComments = async () => {
  const data = await fetch('/data');
  const comments = await data.json();
  const container = document.getElementById('comments');
  comments.map((comment) => {
    const div = document.createElement('div');
    const paragraph = document.createElement('p');
    container.appendChild(div);
    div.appendChild(paragraph);
    div.id = comment.id;
    paragraph.innerText = `[${comment.timestamp}]: ${comment.text}`;
  });
}

/* Slow fill biography on page load */
const main = () => {
  const window_onload_old = window.onload;
  window.onload = () => {
    if (typeof(window_onload_old) === 'function'){
      window_onload_old();
    }
    slowFillBiography();
    loadComments();
  };
};

main();<|MERGE_RESOLUTION|>--- conflicted
+++ resolved
@@ -32,15 +32,9 @@
  * by character, at a programmable rate.
  * @param{Element} entity Element to write to the text field of.
  * @param{String} text The text to write
-<<<<<<< HEAD
- * @param{Function} wait_function A function returning an integer value which is the
- *    number of milliseconds for which the site will wait between printing
- *    successive tokens.
-=======
  * @param{Function} wait_function A function returning an integer value which
  *    is the number of milliseconds for which the site will wait between
  *    printing successive tokens.
->>>>>>> 29eee52a
  */
 const slowFill = async (entity, text, wait_function) => {
   // Indicates if there is a cursor attached to the end of the text field
