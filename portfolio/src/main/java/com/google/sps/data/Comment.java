--- conflicted
+++ resolved
@@ -19,31 +19,15 @@
 
   private final long id;
   private final String title;
-<<<<<<< HEAD
   private final String text;
   private final long timestamp;
-  private final String imageURL;
   private final String imageBlobstoreKey;
 
-  public Comment(long id, String title, String text, long timestamp, String imageURL, String imageBlobstoreKey) {
-=======
-  private final String imageURL;
-  private final String text;
-  private final long timestamp;
-  private final long imageBlobstoreId;
-
-  public Comment(long id, String title, String text, String imageURL, long timestamp, long imageBlobstoreId) {
->>>>>>> f754658a
+  public Comment(long id, String title, String text, long timestamp, String imageBlobstoreKey) {
     this.id = id;
     this.title = title;
     this.text = text;
-    this.imageURL = imageURL;
     this.timestamp = timestamp;
-<<<<<<< HEAD
-    this.imageURL = imageURL;
     this.imageBlobstoreKey = imageBlobstoreKey;
-=======
-    this.imageBlobstoreId = imageBlobstoreId;
->>>>>>> f754658a
   }
 }