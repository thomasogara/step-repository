// Copyright 2019 Google LLC
//
// Licensed under the Apache License, Version 2.0 (the "License");
// you may not use this file except in compliance with the License.
// You may obtain a copy of the License at
//
//     https://www.apache.org/licenses/LICENSE-2.0
//
// Unless required by applicable law or agreed to in writing, software
// distributed under the License is distributed on an "AS IS" BASIS,
// WITHOUT WARRANTIES OR CONDITIONS OF ANY KIND, either express or implied.
// See the License for the specific language governing permissions and
// limitations under the License.

package com.google.sps.servlets;


import com.google.appengine.api.blobstore.BlobInfo;
import com.google.appengine.api.blobstore.BlobInfoFactory;
import com.google.appengine.api.blobstore.BlobKey;
import com.google.appengine.api.blobstore.BlobstoreService;
import com.google.appengine.api.blobstore.BlobstoreServiceFactory;
import com.google.appengine.api.datastore.DatastoreService;
import com.google.appengine.api.datastore.DatastoreServiceFactory;
import com.google.appengine.api.datastore.Entity;
import com.google.appengine.api.datastore.FetchOptions;
import com.google.appengine.api.datastore.PreparedQuery;
import com.google.appengine.api.datastore.Query;
import com.google.appengine.api.datastore.Query.SortDirection;
import com.google.appengine.api.users.UserService;
import com.google.appengine.api.users.UserServiceFactory;
import com.google.gson.Gson;
import com.google.sps.data.Comment;
import java.io.IOException;
import java.util.ArrayList;
import java.util.List;
import java.net.MalformedURLException;
import java.util.Map;
import java.net.URL;
import javax.servlet.annotation.WebServlet;
import javax.servlet.http.HttpServlet;
import javax.servlet.http.HttpServletRequest;
import javax.servlet.http.HttpServletResponse;

/*
 * The /comments route exposes a simple API
 * This API can be accessed by the GET and POST http methods only.
 * The API allows a client to either:
 *   - Get a programmable number of comments from the server
 *   - Post a single comment to the server and store it in the datastore
 *
 * GET:
 * The request body does not have any mandatory parameters.
 * The request body may optionally contain:
 *   - A single parameter, 'maxComments'
 * If the maxComments parameter is included, then maxComments is used to limit
 * the number of results returned by the request.
 * The response body will be encoded as json.
 * The response body will contain a single top-level array, whose
 * elements will all be Comment objects.
 * Comment objects have five members:
 *   id: the id of the comment in the server's datastore
 *   title: the comment title
 *   text: the comment text
 *   timestamp: the comment creation time
 *   imageBlobstoreKey: the key of the comment image in BlobStore
 *
 * POST:
 * The request body must contain:
 *   - A 'text' parameter
 * The request body may optionally contain:
 *   - A 'title' parameter
 *   - A 'imageURL' parameter
 * The response will be a redirect to the homepage of the site.
 */

/** Servlet that returns a programmable number of comments */
@WebServlet("/comments")
public class DataServlet extends HttpServlet {
<<<<<<< HEAD
  public static final String NO_IMAGE_UPLOAD = "";

  @Override
  public void doGet(HttpServletRequest request, HttpServletResponse response) throws IOException {
    long maxComments = Long.parseLong(request.getParameter("maxComments"));

    // a value of -1 indicates that ALL comments are wanted
    if (maxComments == -1) maxComments = Long.MAX_VALUE;
    
=======
  private final static int ALL_COMMENTS = -1;


  @Override
  public void doGet(HttpServletRequest request, HttpServletResponse response) throws IOException {
    String parameterMaxComments = getParameter(request, "maxComments", "");
    int maxComments = 0;

    try{
      maxComments = Integer.parseInt(parameterMaxComments);
    } catch (NumberFormatException ex) {
      // If maxComments parameter is excluded or malformed, return all comments
      maxComments = DataServlet.ALL_COMMENTS;
    }

>>>>>>> d31f2e90
    Query query = new Query("Comment").addSort("timestamp", SortDirection.DESCENDING);

    DatastoreService datastore = DatastoreServiceFactory.getDatastoreService();
    PreparedQuery results = datastore.prepare(query);
    FetchOptions fetchOptions = FetchOptions.Builder.withLimit(maxComments);

    List<Comment> comments = new ArrayList<>();
    for ( Entity entity : results.asIterable(fetchOptions) ) {
      long id = entity.getKey().getId();
      String title = (String) entity.getProperty("title");
      String text = (String) entity.getProperty("text");
      long timestamp = (long) entity.getProperty("timestamp");
      String imageBlobstoreKey = (String) entity.getProperty("imageBlobstoreKey");
      String userEmail = (String) entity.getProperty("userEmail");

      Comment comment = new Comment(id, title, text, timestamp, imageBlobstoreKey, userEmail);
      comments.add(comment);
    }

    Gson gson = new Gson();

    response.setContentType("application/json");
    response.getWriter().println(gson.toJson(comments));
  }

  @Override
  public void doPost(HttpServletRequest request, HttpServletResponse response) throws IOException{
    // open a connection to UserService API
    UserService userService = UserServiceFactory.getUserService();

    if ( !userService.isUserLoggedIn() ) {
      final String loginUrl = userService.createLoginURL("/comments");
      response.sendRedirect(loginUrl);
      return;
    }
      
    String title = getParameter(request, "title", "");
    String text = getParameter(request, "text", "");
    String userEmail = userService.getCurrentUser().getEmail();
    System.out.println(userEmail);
    long timestamp = System.currentTimeMillis();
    
    /* 
     * \\s represents any whitespace character
     * + is a quantifier. it translates to 'one or more'
     * the pattern therefore matches 'one or more whitespace characters'
     */
    String WHITESPACE_REGEX = "\\s+";
    
    /* remove all whitespace from the commentText String */
    String commentTextWhitespaceRemoved = text.replaceAll(WHITESPACE_REGEX, "");
    
    /* if the commentText String, with all whitespace removed, is empty, then the comment is rejected */
    if (commentTextWhitespaceRemoved.equals("")) {
      response.sendError(HttpServletResponse.SC_FORBIDDEN);
    }

    /* Open a connection to blobstore */
    BlobstoreService blobstoreService = BlobstoreServiceFactory.getBlobstoreService();
    /* Get a list of all files uploaded to blobstore from this request */
    Map<String, List<BlobKey>> blobs = blobstoreService.getUploads(request);
    /* Get the blobKey associated with the image uploaded */
    List<BlobKey> blobKeys = blobs.get("imageURL");

    String blobKey = NO_IMAGE_UPLOAD;

    // if a file was uploaded
    if( blobKeys != null && !blobKeys.isEmpty() ) {
      // the form only contains a single file input, so get the first key
      blobKey = blobKeys.get(0).getKeyString();
    }

    Entity commentEntity = new Entity("Comment");
    commentEntity.setProperty("title", title);
    commentEntity.setProperty("text", text);
    commentEntity.setProperty("timestamp", timestamp);
    commentEntity.setProperty("imageBlobstoreKey", blobKey);
    commentEntity.setProperty("userEmail", userEmail);


    DatastoreService datastore = DatastoreServiceFactory.getDatastoreService();
    datastore.put(commentEntity);

    response.sendRedirect("/index.html");
  }

  /**
   * @return the request parameter, or the default value if the parameter
   *         was not specified by the client
   */
  private String getParameter(HttpServletRequest request, String name, String defaultValue) {
    String value = request.getParameter(name);
    if (value == null) {
      return defaultValue;
    }
    return value;
  }
}<|MERGE_RESOLUTION|>--- conflicted
+++ resolved
@@ -77,19 +77,7 @@
 /** Servlet that returns a programmable number of comments */
 @WebServlet("/comments")
 public class DataServlet extends HttpServlet {
-<<<<<<< HEAD
-  public static final String NO_IMAGE_UPLOAD = "";
-
-  @Override
-  public void doGet(HttpServletRequest request, HttpServletResponse response) throws IOException {
-    long maxComments = Long.parseLong(request.getParameter("maxComments"));
-
-    // a value of -1 indicates that ALL comments are wanted
-    if (maxComments == -1) maxComments = Long.MAX_VALUE;
-    
-=======
   private final static int ALL_COMMENTS = -1;
-
 
   @Override
   public void doGet(HttpServletRequest request, HttpServletResponse response) throws IOException {
@@ -103,7 +91,6 @@
       maxComments = DataServlet.ALL_COMMENTS;
     }
 
->>>>>>> d31f2e90
     Query query = new Query("Comment").addSort("timestamp", SortDirection.DESCENDING);
 
     DatastoreService datastore = DatastoreServiceFactory.getDatastoreService();
