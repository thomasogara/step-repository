// Copyright 2019 Google LLC
//
// Licensed under the Apache License, Version 2.0 (the "License");
// you may not use this file except in compliance with the License.
// You may obtain a copy of the License at
//
//     https://www.apache.org/licenses/LICENSE-2.0
//
// Unless required by applicable law or agreed to in writing, software
// distributed under the License is distributed on an "AS IS" BASIS,
// WITHOUT WARRANTIES OR CONDITIONS OF ANY KIND, either express or implied.
// See the License for the specific language governing permissions and
// limitations under the License.

package com.google.sps.servlets;

import com.google.appengine.api.datastore.DatastoreService;
import com.google.appengine.api.datastore.DatastoreServiceFactory;
import com.google.appengine.api.datastore.Entity;
import com.google.appengine.api.datastore.Query;
import com.google.appengine.api.datastore.PreparedQuery;
import com.google.appengine.api.datastore.Query.SortDirection;
import com.google.gson.Gson;
import com.google.sps.data.Comment;
import java.io.IOException;
import java.util.ArrayList;
import java.util.List;
import javax.servlet.annotation.WebServlet;
import javax.servlet.http.HttpServlet;
import javax.servlet.http.HttpServletRequest;
import javax.servlet.http.HttpServletResponse;

/** Servlet that returns a programmable number of comments */
@WebServlet("/comments")
public class DataServlet extends HttpServlet {

  @Override
  public void doGet(HttpServletRequest request, HttpServletResponse response) throws IOException {
    long maxComments = Long.parseLong(request.getParameter("maxComments"));

    // a value of -1 indicates that ALL comments are wanted
    if (maxComments == -1) maxComments = Long.MAX_VALUE;

    Query query = new Query("Comment").addSort("timestamp", SortDirection.DESCENDING);

    DatastoreService datastore = DatastoreServiceFactory.getDatastoreService();
    PreparedQuery results = datastore.prepare(query);

    List<Comment> comments = new ArrayList<>();
    for ( Entity entity : results.asIterable() ) {
      if (comments.size() >= maxComments ) {
        break;
      }
      long id = entity.getKey().getId();
      String title = (String) entity.getProperty("title");
      String text = (String) entity.getProperty("text");
      long timestamp = (long) entity.getProperty("timestamp");

      Comment comment = new Comment(id, title, text, timestamp);
      comments.add(comment);
    }

    Gson gson = new Gson();

    response.setContentType("application/json");
    response.getWriter().println(gson.toJson(comments));
  }

  @Override
  public void doPost(HttpServletRequest request, HttpServletResponse response) throws IOException{
    String title = getParameter(request, "title", "");
    String text = getParameter(request, "text", "");
<<<<<<< HEAD
=======
    long maxComments = Long.parseLong(getParameter(request, "maxComments", ""));
>>>>>>> cb829268
    long timestamp = System.currentTimeMillis();
    
    /* 
     * \\s represents any whitespace character
     * + is a quantifier. it translates to 'one or more'
     * the pattern therefore matches 'one or more whitespace characters'
     */
    String WHITESPACE_REGEX = "\\s+";
    
    /* remove all whitespace from the commentText String */
<<<<<<< HEAD
    String commentTextWhitespaceRemoved = commentText.replaceAll(WHITESPACE_REGEX, "");
    
    /* if the commentText String, with all whitespace removed, is empty, then the comment is rejected */
    if (commentTextWhiteSpaceRemoved.equals("")) {
=======
    String commentTextWhitespaceRemoved = text.replaceAll(WHITESPACE_REGEX, "");
    
    /* if the commentText String, with all whitespace removed, is empty, then the comment is rejected */
    if (commentTextWhitespaceRemoved.equals("")) {
>>>>>>> cb829268
      response.sendError(HttpServletResponse.SC_FORBIDDEN);
    }

    Entity commentEntity = new Entity("Comment");
    commentEntity.setProperty("title", title);
    commentEntity.setProperty("text", text);
    commentEntity.setProperty("timestamp", timestamp);

    DatastoreService datastore = DatastoreServiceFactory.getDatastoreService();
    datastore.put(commentEntity);

    response.sendRedirect(
      String.format("/index.html?maxComments=%d", maxComments)
    );
  }

  /**
   * @return the request parameter, or the default value if the parameter
   *         was not specified by the client
   */
  private String getParameter(HttpServletRequest request, String name, String defaultValue) {
    String value = request.getParameter(name);
    if (value == null) {
      return defaultValue;
    }
    return value;
  }
}<|MERGE_RESOLUTION|>--- conflicted
+++ resolved
@@ -70,10 +70,6 @@
   public void doPost(HttpServletRequest request, HttpServletResponse response) throws IOException{
     String title = getParameter(request, "title", "");
     String text = getParameter(request, "text", "");
-<<<<<<< HEAD
-=======
-    long maxComments = Long.parseLong(getParameter(request, "maxComments", ""));
->>>>>>> cb829268
     long timestamp = System.currentTimeMillis();
     
     /* 
@@ -83,18 +79,11 @@
      */
     String WHITESPACE_REGEX = "\\s+";
     
-    /* remove all whitespace from the commentText String */
-<<<<<<< HEAD
-    String commentTextWhitespaceRemoved = commentText.replaceAll(WHITESPACE_REGEX, "");
-    
-    /* if the commentText String, with all whitespace removed, is empty, then the comment is rejected */
-    if (commentTextWhiteSpaceRemoved.equals("")) {
-=======
+    /* remove all whitespace from the text String */
     String commentTextWhitespaceRemoved = text.replaceAll(WHITESPACE_REGEX, "");
     
     /* if the commentText String, with all whitespace removed, is empty, then the comment is rejected */
     if (commentTextWhitespaceRemoved.equals("")) {
->>>>>>> cb829268
       response.sendError(HttpServletResponse.SC_FORBIDDEN);
     }
 
